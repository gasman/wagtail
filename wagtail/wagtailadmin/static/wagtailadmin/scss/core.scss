@import "variables.scss";
@import "mixins.scss";
@import "grid.scss";

@import "components/explorer.scss";
@import "components/icons.scss";
@import "components/typography.scss";
@import "components/tabs.scss";
@import "components/dropdowns.scss";
@import "components/modals.scss";
@import "components/forms.scss";
@import "components/listing.scss";
@import "components/messages.scss";
@import "components/formatters.scss";
@import "components/header.scss";
@import "components/progressbar.scss";
@import "components/datetimepicker.scss";
@import "components/main-nav.scss";

@import "fonts.scss";

html{
    background:$color-grey-4;
    height:100%;
}

body{
    -webkit-font-smoothing: antialiased; /* Do not remove! */
    font-family:Open Sans,Arial,sans-serif;
    font-size:80%;
    line-height:1.5em;
    color:$color-text-base;
    overflow-x: hidden;
    position: relative;

    &.reordering{
        overflow:visible;
    }
}

.browsermessage{
    background-color:$color-red;
    color:white;
    padding:1em 2em;
    margin:0;
    position:relative;
    left:0;
    top:0;
    right:0;

    a{
        color:white;
        text-decoration:underline;
    }
}

.wrapper{
    @include transition-transform(0.2s ease);
    @include clearfix();
}

.nav-wrapper{
    /* See components/main-nav.scss */
}
<<<<<<< HEAD
    .logo{
        display:block;
        margin:2em auto;
        text-align:left;
        text-decoration:none;
        color:white;
        padding: 0.9em 1.2em;
        margin:0;
        font-size:0.9em;
        -webkit-font-smoothing: auto;

        span{
            text-transform:uppercase;
        }

        img{
            width:20px;
            float:left;
            border:0;
            margin-right:1em;
        }
    }

    #nav-toggle{
        left:$mobile-nice-padding;
        cursor:pointer;
        position:absolute;

        &:before{
            font-size:40px;
            color:white;
            line-height:40px;
            content:"\2261";
        }
    }

    .nav-main{
        top: 43px;
        bottom: 0px;
        overflow: auto;
        width:100%;

        ul, li{
            margin:0;
            padding:0;
            list-style-type:none;
        }

        ul{
            border-top:1px solid $color-grey-1-1;
        }

        li{
            border-bottom:1px solid $color-grey-1-1;
            position:relative;

            &.selected{
                background-color:$color-grey-1;
            }

            a:before{
                font-size:1.2rem;
            }

            .menu-snippets &.menu-snippets,
            .menu-users &.menu-users,
            .menu-groups &.menu-groups,
            .menu-snippets &.menu-snippets,
            .menu-documents &.menu-documents,
            .menu-images &.menu-images,
            .menu-search &.menu-search,
            .menu-explorer &.menu-explorer{
                background:darken($color-grey-1, 10%);

                a{
                    color:white;
                }
            }
        }

        a {
            -webkit-font-smoothing: auto;
            text-decoration:none;
            text-transform:uppercase;
            display: block;
            color: #AAA;
            padding: 0.9em 1.2em;
            position:relative;
            font-size:0.85em;
            font-weight:400;
            white-space:nowrap;
            text-shadow:-1px -1px 0px rgba(0,0,0,0.3);

            &:before{
                vertical-align:-20%;
                margin-right:0.5em;
            }
            &:hover{
                color:white;
            }

            /* only really used for spinners */
            &:after{
                font-size:1.5em;
                margin:0;
                position:absolute;
                right:0.5em;
                top:0.5em;
                margin-top:0.15em;
            }
        }
=======
>>>>>>> a8a46b45

.logo{
    display:block;
    margin:2em auto;
    text-align:left;
    text-decoration:none;
    color: #AAA;
    padding: 0.9em 1.2em;
    margin:0;
    -webkit-font-smoothing: auto;

    img{
        width:20px;
        float:left;
        border:0;
        margin-right:1em;
    }
}

.content-wrapper{
    width:100%;
    height:100%; /* this has no effect on desktop, but on mobile it helps aesthetics of menu popout action */
    float: left;
    position: relative;
    background-color:$color-grey-4;
    border-bottom:1px solid $color-grey-3;
}
    .content{
        @include row();
        background:white;
        border-top:0px solid $color-grey-5; /* this top border provides space for the floating logo to toggle the menu */
        padding-bottom:4em;
        position:relative; /* yuk. necessary for positions for jquery ui widgets */
    }

footer{
    @include transition(all 0.2s ease);
    @include row();
    @include border-radius(3px 3px 0 0);
    @include box-shadow(0px 0px 2px rgba(255,255,255,0.5));
    @include transition(bottom 0.5s ease 1s);
    background: $color-grey-1;
    position:fixed;
    bottom:0;
    padding:0.5em;
    width:90%;
    margin:0 5%;
    color:white;

    ul{
        @include unlist();
    }
    li{
        float:left;
    }

    .actions{
        width:250px;
        margin-right:$grid-gutter-width/2;
    }

    .meta{
        float:right;
        text-align:right;
        padding-right:$grid-gutter-width/2;
        line-height:3.5em;
        font-size:0.85em;

        p{
            margin:0;
            margin-right:$grid-gutter-width;
            white-space: nowrap;
        }
    }
}

::-webkit-scrollbar {
    height: 10px;
    width: 10px;
    background: $color-grey-1;
}
::-webkit-scrollbar-thumb {
    background: $color-grey-2;
    -webkit-border-radius: 1ex;
}
::-webkit-scrollbar-corner {
    background: $color-grey-1;
}

.breadcrumb{
    @include unlist();
}

.breadcrumb{
    @include clearfix();
    overflow:hidden;
    padding-top:1.4em;
    font-size:0.85em;

    li {
        display: block;
        float: left;
        padding: 0.5em 1.3em;
        position: relative;

        text-decoration: none;
        color: #fff;
        line-height:1em;
        white-space: nowrap;

        line-height:1.5em;

        a, span{
            color:lighten($color-teal,40%);
            display:block;
            max-width:12em;
            white-space: nowrap;
            text-overflow:ellipsis;
            overflow:hidden;
            line-height:1.6em;
            padding-right:1em;

            &:after{
                right:0;
                z-index:5;
                position:absolute;
                font-family:wagtail;
                content:"n";
                padding-left:20px;
                font-size:2em;
                color:$color-teal-darker;
                line-height:0.9em;
            }
        }

        &:hover {
            background: $color-teal-dark;
            a{
                color:white;
            }
        }
        &:hover:after {
            border-left-color: $color-teal-dark;
        }

        &.home {
            a {
                padding-right:0;
                text-align:center;
                width:3em;
                font-size:1em;

                &:before{
                    line-height:1em;
                    font-size:1.15rem;
                    line-height: 0.85em;
                    padding-top: 0.10em;
                }
                &:after{
                    right:-0.3em;
                }
            }
        }
    }

    header &  li{
        &:before {
            border-left: 1em solid white;
            position: absolute; left: 0; top: 0;
        }
    }

    &.single{
        li a{
            white-space: nowrap;
            text-overflow:inherit;
            max-width:100%;
        }
    }
}

.row{
    @include clearfix();
}

.nice-padding{
    padding-left:$mobile-nice-padding;
    padding-right:$mobile-nice-padding;
}


/* Z-indexes */
#nav-toggle{
    z-index:5;
}
.nav-wrapper{
    z-index:2;
}
.content-wrapper{
    z-index:3;
}
.nav-submenu{
    z-index:6;
}
footer, .logo{
    z-index:100;
}


@media screen and (min-width: $breakpoint-mobile){
    .col1{
        @include column(1);
    }
    .col2{
        @include column(2);
    }
    .col3{
         @include column(3);
    }
    .col4{
        @include column(4);
    }
    .col5{
        @include column(5);
    }
    .col6{
        @include column(6);
    }
    .col7{
        @include column(7);
    }
    .col8{
        @include column(8);
    }
    .col9{
        @include column(9);
    }
    .col10{
        @include column(10);
    }
    .col11{
        @include column(11);
    }
    .col12{
        @include column(12);
    }

    .row{
        @include row();
    }
    .row-flush{
        @include row-flush();
    }

    .nice-padding{
        padding-left:$desktop-nice-padding;
        padding-right:$desktop-nice-padding;
    }

    .browsermessage{
        margin:0 0 0 -150px;
    }
    .content-wrapper{
        border-bottom-right-radius: 5px;
    }    

    .logo{
        margin:1em auto;
        text-align:center;

        span{
            display:none;
        }
        img{
            width:60px;
            float:none;
            margin:auto;
            display:block;
        }
    }   

    footer{
        width:80%;
        margin-left:50px;
    }
    
    .content{
        border-top:0;
        background-color:none;
        padding-top:0;
    }
    /* END NOT SURE ABOUT THIS */


    .breadcrumb{
        padding-top:0;
        background:$color-teal-darker;

        li {
            a, span{
                &:after{
                    color:$color-teal;
                }
            }
        }
    }

    footer{
        width:80%;
        margin-left:50px;
    }


    /* Z-indexes */
    .nav-main{
        li{
            z-index:1;
        }
        .footer{
            z-index:2;
        }
    }
    .explorer {
        z-index:$explorer-z-index;
    }
    .nav-submenu {
        z-index:$explorer-z-index;
    }
    .nav-wrapper{
        z-index:auto;  /* allows overspill of messages banner onto left menu, but also explorer to spill over main content */
    }
    .nav-wrapper.submenu-active{
        z-index:5;
    }
}

@media screen and (min-width: 90em){
    .wrapper{
        max-width:$breakpoint-desktop-larger;
    }

    footer{
        width:90em;
    }
}<|MERGE_RESOLUTION|>--- conflicted
+++ resolved
@@ -62,120 +62,7 @@
 .nav-wrapper{
     /* See components/main-nav.scss */
 }
-<<<<<<< HEAD
-    .logo{
-        display:block;
-        margin:2em auto;
-        text-align:left;
-        text-decoration:none;
-        color:white;
-        padding: 0.9em 1.2em;
-        margin:0;
-        font-size:0.9em;
-        -webkit-font-smoothing: auto;
-
-        span{
-            text-transform:uppercase;
-        }
-
-        img{
-            width:20px;
-            float:left;
-            border:0;
-            margin-right:1em;
-        }
-    }
-
-    #nav-toggle{
-        left:$mobile-nice-padding;
-        cursor:pointer;
-        position:absolute;
-
-        &:before{
-            font-size:40px;
-            color:white;
-            line-height:40px;
-            content:"\2261";
-        }
-    }
-
-    .nav-main{
-        top: 43px;
-        bottom: 0px;
-        overflow: auto;
-        width:100%;
-
-        ul, li{
-            margin:0;
-            padding:0;
-            list-style-type:none;
-        }
-
-        ul{
-            border-top:1px solid $color-grey-1-1;
-        }
-
-        li{
-            border-bottom:1px solid $color-grey-1-1;
-            position:relative;
-
-            &.selected{
-                background-color:$color-grey-1;
-            }
-
-            a:before{
-                font-size:1.2rem;
-            }
-
-            .menu-snippets &.menu-snippets,
-            .menu-users &.menu-users,
-            .menu-groups &.menu-groups,
-            .menu-snippets &.menu-snippets,
-            .menu-documents &.menu-documents,
-            .menu-images &.menu-images,
-            .menu-search &.menu-search,
-            .menu-explorer &.menu-explorer{
-                background:darken($color-grey-1, 10%);
-
-                a{
-                    color:white;
-                }
-            }
-        }
-
-        a {
-            -webkit-font-smoothing: auto;
-            text-decoration:none;
-            text-transform:uppercase;
-            display: block;
-            color: #AAA;
-            padding: 0.9em 1.2em;
-            position:relative;
-            font-size:0.85em;
-            font-weight:400;
-            white-space:nowrap;
-            text-shadow:-1px -1px 0px rgba(0,0,0,0.3);
-
-            &:before{
-                vertical-align:-20%;
-                margin-right:0.5em;
-            }
-            &:hover{
-                color:white;
-            }
-
-            /* only really used for spinners */
-            &:after{
-                font-size:1.5em;
-                margin:0;
-                position:absolute;
-                right:0.5em;
-                top:0.5em;
-                margin-top:0.15em;
-            }
-        }
-=======
->>>>>>> a8a46b45
+
 
 .logo{
     display:block;
@@ -520,4 +407,19 @@
     footer{
         width:90em;
     }
+}
+
+/* Transitions (resolution agnostic) */
+.content-wrapper,
+.nav-main,
+#nav-toggle,
+footer,
+.logo{
+    @include transition(all 0.2s ease);
+}
+.nav-wrapper{
+    @include transition-transform(0.2s ease);
+}
+.nav-main a, a{
+    @include transition(color 0.2s ease, background-color 0.2s ease);
 }