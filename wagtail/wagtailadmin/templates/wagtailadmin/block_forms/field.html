--- conflicted
+++ resolved
@@ -1,9 +1,5 @@
 {% load wagtailadmin_tags %}
-<<<<<<< HEAD
-<div class="field {{ field|fieldtype }} fieldname-{{ name }} {{ classes }} {% if errors %}error{% endif %}">
-=======
-<div class="field {{ field|fieldtype }} widget-{{ field|widgettype }} fieldname-{{ name }} {{ classes }} ">
->>>>>>> dfa18ba1
+<div class="field {{ field|fieldtype }} widget-{{ field|widgettype }} fieldname-{{ name }} {{ classes }} {% if errors %}error{% endif %}">
     {{ label_tag }}
     <div class="field-content">
         <div class="input">
